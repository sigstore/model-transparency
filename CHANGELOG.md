--- conflicted
+++ resolved
@@ -19,14 +19,11 @@
 - cli: `model_signing sign` now supports the `--oauth_force_oob` option (default: False)
 - Added support for specifying `--client_id` and `--client_secret` for OIDC authentication
 - cli: Added support for `--allow_symlinks` option
-<<<<<<< HEAD
 - Added more informative signature mismatch errors: The `ValueError` raised during model verification when a signature mismatch occurs now includes detailed information
-=======
 - Fix Bundle deserialization error caused by null keyid in DSSE signatures; keyid now serializes as an empty string
 - Implemented public key identifier hash matching for bundle verification
 - Add warning for older verification material formats (e.g., raw public key bytes) during verification, recommending re-signing
 - Added guidance to `README.md` on how to install `model-signing` with PKCS#11 support.
->>>>>>> b8b42921
 
 ## [1.0.1] - 2024-04-18
 
